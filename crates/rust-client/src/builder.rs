<<<<<<< HEAD
use alloc::{
    boxed::Box,
    string::{String, ToString},
    sync::Arc,
};
=======
use alloc::string::{String, ToString};
use alloc::sync::Arc;
use std::boxed::Box;
>>>>>>> 70273c0d

use miden_objects::crypto::rand::{FeltRng, RpoRandomCoin};
use miden_objects::{Felt, MAX_TX_EXECUTION_CYCLES, MIN_TX_EXECUTION_CYCLES};
use miden_tx::ExecutionOptions;
use miden_tx::auth::TransactionAuthenticator;
use rand::Rng;

use crate::keystore::FilesystemKeyStore;
use crate::rpc::NodeRpcClient;
#[cfg(feature = "tonic")]
use crate::rpc::{Endpoint, TonicRpcClient};
use crate::store::Store;
#[cfg(feature = "sqlite")]
use crate::store::sqlite_store::SqliteStore;
<<<<<<< HEAD
use crate::{Client, ClientError, keystore::FilesystemKeyStore, rpc::NodeRpcClient, store::Store};
use crate::consts::MIXER_DEFAULT_URL;
=======
use crate::{Client, ClientError, DebugMode};
>>>>>>> 70273c0d

// CONSTANTS
// ================================================================================================

/// The number of blocks that are considered old enough to discard pending transactions.
const TX_GRACEFUL_BLOCKS: u32 = 20;

// AUTHENTICATOR CONFIGURATION
// ================================================================================================

/// Represents the configuration for an authenticator.
///
/// This enum defers authenticator instantiation until the build phase. The builder can accept
/// either:
///
/// - A direct instance of an authenticator, or
/// - A keystore path as a string which is then used as an authenticator.
enum AuthenticatorConfig<AUTH> {
    Path(String),
    Instance(Arc<AUTH>),
}

// CLIENT BUILDER
// ================================================================================================

/// A builder for constructing a Miden client.
///
/// This builder allows you to configure the various components required by the client, such as the
/// RPC endpoint, store, RNG, and keystore. It is generic over the keystore type. By default, it
/// uses `FilesystemKeyStore<rand::rngs::StdRng>`.
pub struct ClientBuilder<AUTH> {
    /// An optional custom RPC client. If provided, this takes precedence over `rpc_endpoint`.
    rpc_api: Option<Arc<dyn NodeRpcClient + Send>>,
    /// An optional store provided by the user.
    store: Option<Arc<dyn Store>>,
    /// An optional RNG provided by the user.
    rng: Option<Box<dyn FeltRng>>,
    /// The store path to use when no store is directly provided via `store()`.
    #[cfg(feature = "sqlite")]
    store_path: String,
    /// The keystore configuration provided by the user.
    keystore: Option<AuthenticatorConfig<AUTH>>,
    /// A flag to enable debug mode.
    in_debug_mode: DebugMode,
    /// The number of blocks that are considered old enough to discard pending transactions. If
    /// `None`, there is no limit and transactions will be kept indefinitely.
    tx_graceful_blocks: Option<u32>,
    /// Maximum number of blocks the client can be behind the network for transactions and account
    /// proofs to be considered valid.
    max_block_number_delta: Option<u32>,
}

impl<AUTH> Default for ClientBuilder<AUTH> {
    fn default() -> Self {
        Self {
            rpc_api: None,
            store: None,
            rng: None,
            #[cfg(feature = "sqlite")]
            store_path: "store.sqlite3".to_string(),
            keystore: None,
            in_debug_mode: DebugMode::Disabled,
            tx_graceful_blocks: Some(TX_GRACEFUL_BLOCKS),
            max_block_number_delta: None,
        }
    }
}

impl<AUTH> ClientBuilder<AUTH>
where
    AUTH: TransactionAuthenticator + From<FilesystemKeyStore<rand::rngs::StdRng>> + 'static,
{
    /// Create a new `ClientBuilder` with default settings.
    #[must_use]
    pub fn new() -> Self {
        Self::default()
    }

    /// Enable or disable debug mode.
    #[must_use]
    pub fn in_debug_mode(mut self, debug: DebugMode) -> Self {
        self.in_debug_mode = debug;
        self
    }

    /// Sets a custom RPC client directly.
    #[must_use]
    pub fn rpc(mut self, client: Arc<dyn NodeRpcClient + Send>) -> Self {
        self.rpc_api = Some(client);
        self
    }

    /// Sets the a tonic RPC client from the endpoint and optional timeout.
    #[cfg(feature = "tonic")]
    #[must_use]
    pub fn tonic_rpc_client(mut self, endpoint: &Endpoint, timeout_ms: Option<u64>) -> Self {
        self.rpc_api = Some(Arc::new(TonicRpcClient::new(endpoint, timeout_ms.unwrap_or(10_000))));
        self
    }

    /// Optionally set a custom store path.
    #[cfg(feature = "sqlite")]
    #[must_use]
    pub fn sqlite_store(mut self, path: &str) -> Self {
        self.store_path = path.to_string();
        self
    }

    /// Optionally provide a store directly.
    #[must_use]
    pub fn store(mut self, store: Arc<dyn Store>) -> Self {
        self.store = Some(store);
        self
    }

    /// Optionally provide a custom RNG.
    #[must_use]
    pub fn rng(mut self, rng: Box<dyn FeltRng>) -> Self {
        self.rng = Some(rng);
        self
    }

    /// Optionally provide a custom authenticator instance.
    #[must_use]
    pub fn authenticator(mut self, authenticator: Arc<AUTH>) -> Self {
        self.keystore = Some(AuthenticatorConfig::Instance(authenticator));
        self
    }

    /// Optionally set a maximum number of blocks that the client can be behind the network.
    /// By default, there's no maximum.
    #[must_use]
    pub fn max_block_number_delta(mut self, delta: u32) -> Self {
        self.max_block_number_delta = Some(delta);
        self
    }

    /// Optionally set a maximum number of blocks to wait for a transaction to be confirmed. If
    /// `None`, there is no limit and transactions will be kept indefinitely.
    /// By default, the maximum is set to `TX_GRACEFUL_BLOCKS`.
    #[must_use]
    pub fn tx_graceful_blocks(mut self, delta: Option<u32>) -> Self {
        self.tx_graceful_blocks = delta;
        self
    }

    /// **Required:** Provide the keystore path as a string.
    ///
    /// This stores the keystore path as a configuration option so that actual keystore
    /// initialization is deferred until `build()`. This avoids panicking during builder chaining.
    #[must_use]
    pub fn filesystem_keystore(mut self, keystore_path: &str) -> Self {
        self.keystore = Some(AuthenticatorConfig::Path(keystore_path.to_string()));
        self
    }

    /// Build and return the `Client`.
    ///
    /// # Errors
    ///
    /// - Returns an error if no RPC client or endpoint was provided.
    /// - Returns an error if the store cannot be instantiated.
    /// - Returns an error if the keystore is not specified or fails to initialize.
    #[allow(clippy::unused_async, unused_mut)]
    pub async fn build(mut self) -> Result<Client<AUTH>, ClientError> {
        // Determine the RPC client to use.
        let rpc_api: Arc<dyn NodeRpcClient + Send> = if let Some(client) = self.rpc_api {
            client
        } else {
            return Err(ClientError::ClientInitializationError(
                "RPC client or endpoint is required. Call `.rpc(...)` or `.tonic_rpc_client(...)` if `tonic` is enabled."
                    .into(),
            ));
        };

        #[cfg(feature = "sqlite")]
        if self.store.is_none() {
            let store = SqliteStore::new(self.store_path.into())
                .await
                .map_err(ClientError::StoreError)?;
            self.store = Some(Arc::new(store));
        }

        // If no store was provided, create a SQLite store from the given path.
        let arc_store: Arc<dyn Store> = if let Some(store) = self.store {
            store
        } else {
            return Err(ClientError::ClientInitializationError(
                "Store must be specified. Call `.store(...)` or `.sqlite_store(...)` with a store path if `sqlite` is enabled."
                    .into(),
            ));
        };

        // Use the provided RNG, or create a default one.
        let rng = if let Some(user_rng) = self.rng {
            user_rng
        } else {
            let mut seed_rng = rand::rng();
            let coin_seed: [u64; 4] = seed_rng.random();
            Box::new(RpoRandomCoin::new(coin_seed.map(Felt::new).into()))
        };

        // Initialize the authenticator.
        let authenticator = match self.keystore {
            Some(AuthenticatorConfig::Instance(authenticator)) => Some(authenticator),
            Some(AuthenticatorConfig::Path(ref path)) => {
                let keystore = FilesystemKeyStore::new(path.into())
                    .map_err(|err| ClientError::ClientInitializationError(err.to_string()))?;
                Some(Arc::new(AUTH::from(keystore)))
            },
            None => None,
        };

        Client::new(
            rpc_api,
            rng,
            arc_store,
            authenticator,
            ExecutionOptions::new(
                Some(MAX_TX_EXECUTION_CYCLES),
                MIN_TX_EXECUTION_CYCLES,
                false,
                self.in_debug_mode.into(),
            )
            .expect("Default executor's options should always be valid"),
            self.tx_graceful_blocks,
            self.max_block_number_delta,
<<<<<<< HEAD
            MIXER_DEFAULT_URL.try_into().unwrap()
        ))
=======
        )
        .await
>>>>>>> 70273c0d
    }
}<|MERGE_RESOLUTION|>--- conflicted
+++ resolved
@@ -1,14 +1,6 @@
-<<<<<<< HEAD
-use alloc::{
-    boxed::Box,
-    string::{String, ToString},
-    sync::Arc,
-};
-=======
 use alloc::string::{String, ToString};
 use alloc::sync::Arc;
 use std::boxed::Box;
->>>>>>> 70273c0d
 
 use miden_objects::crypto::rand::{FeltRng, RpoRandomCoin};
 use miden_objects::{Felt, MAX_TX_EXECUTION_CYCLES, MIN_TX_EXECUTION_CYCLES};
@@ -23,12 +15,8 @@
 use crate::store::Store;
 #[cfg(feature = "sqlite")]
 use crate::store::sqlite_store::SqliteStore;
-<<<<<<< HEAD
-use crate::{Client, ClientError, keystore::FilesystemKeyStore, rpc::NodeRpcClient, store::Store};
+use crate::{Client, ClientError, DebugMode};
 use crate::consts::MIXER_DEFAULT_URL;
-=======
-use crate::{Client, ClientError, DebugMode};
->>>>>>> 70273c0d
 
 // CONSTANTS
 // ================================================================================================
@@ -256,12 +244,8 @@
             .expect("Default executor's options should always be valid"),
             self.tx_graceful_blocks,
             self.max_block_number_delta,
-<<<<<<< HEAD
             MIXER_DEFAULT_URL.try_into().unwrap()
-        ))
-=======
         )
         .await
->>>>>>> 70273c0d
     }
 }