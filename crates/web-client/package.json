{
<<<<<<< HEAD
  "name": "@arcane-finance-defi/miden-sdk",
  "version": "0.11.5",
=======
  "name": "@demox-labs/miden-sdk",
  "version": "0.11.11",
>>>>>>> b701db47
  "description": "Miden Wasm SDK",
  "collaborators": [
    "Miden",
    "Demox Labs <hi@demoxlabs.xyz>"
  ],
  "type": "module",
  "main": "./dist/index.js",
  "browser": "./dist/index.js",
  "types": "./dist/index.d.ts",
  "exports": {
    ".": "./dist/index.js"
  },
  "files": [
    "dist",
    "../LICENSE.md"
  ],
  "scripts": {
    "build-rust-client-js": "cd ../rust-client/src/store/web_store && yarn && yarn build",
    "build": "rimraf dist && npm run build-rust-client-js && cross-env RUSTFLAGS=\"--cfg getrandom_backend=\\\"wasm_js\\\"\" rollup -c rollup.config.js && cpr js/types dist && node clean.js",
    "build-dev": "npm install && MIDEN_WEB_DEV=true npm run build",
    "test": "yarn playwright install --with-deps && yarn playwright test",
    "test:remote_prover": "yarn install && yarn playwright install --with-deps && cross-env MIDEN_WEB_DEV=true yarn run build && cross-env REMOTE_PROVER=true yarn playwright test -g 'with remote prover' ",
    "test:clean": "yarn install && yarn playwright install --with-deps && MIDEN_WEB_DEV=true yarn run build && yarn playwright test"
  },
  "devDependencies": {
    "@playwright/test": "^1.55.0",
    "@rollup/plugin-commonjs": "^25.0.7",
    "@rollup/plugin-node-resolve": "^15.2.3",
    "@types/chai": "^4.3.17",
    "@types/chai-as-promised": "^8.0.0",
    "@types/mocha": "^10.0.7",
    "@types/node": "^22.4.1",
    "@wasm-tool/rollup-plugin-rust": "^3.0.3",
    "chai": "^5.1.1",
    "cpr": "^3.0.1",
    "cross-env": "^7.0.3",
    "esm": "^3.2.25",
    "http-server": "^14.1.1",
    "mocha": "^10.7.3",
    "puppeteer": "^23.1.0",
    "rimraf": "^6.0.1",
    "rollup": "^3.27.2",
    "rollup-plugin-copy": "^3.5.0",
    "ts-node": "^10.9.2",
    "typedoc": "^0.28.1",
    "typedoc-plugin-markdown": "^4.8.1",
    "typescript": "^5.5.4"
  },
  "dependencies": {
    "chai-as-promised": "^8.0.0",
    "dexie": "^4.0.1",
    "glob": "^11.0.0"
  }
}<|MERGE_RESOLUTION|>--- conflicted
+++ resolved
@@ -1,11 +1,6 @@
 {
-<<<<<<< HEAD
   "name": "@arcane-finance-defi/miden-sdk",
-  "version": "0.11.5",
-=======
-  "name": "@demox-labs/miden-sdk",
   "version": "0.11.11",
->>>>>>> b701db47
   "description": "Miden Wasm SDK",
   "collaborators": [
     "Miden",
