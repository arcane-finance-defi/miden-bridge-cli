use miden_client::Word;
use miden_client::store::OutputNoteRecord;
<<<<<<< HEAD
use miden_objects::{
    Digest,
    note::{NoteId, NoteScript as NativeNoteScript},
};
use miden_objects::note::NoteFile;
use miden_objects::utils::{Deserializable, Serializable};
use miden_objects::vm::Program;
use wasm_bindgen::prelude::*;

use super::models::note_script::NoteScript;
use crate::{
    WebClient, js_error_with_context,
    models::{
        account_id::AccountId, consumable_note_record::ConsumableNoteRecord,
        input_note_record::InputNoteRecord, note_filter::NoteFilter, note_id::NoteId as NoteIdModel
    },
};
use crate::models::note::Note;
=======
use miden_objects::note::{NoteId, NoteScript as NativeNoteScript};
use wasm_bindgen::prelude::*;

use super::models::note_script::NoteScript;
use crate::models::account_id::AccountId;
use crate::models::consumable_note_record::ConsumableNoteRecord;
use crate::models::input_note_record::InputNoteRecord;
use crate::models::note_filter::NoteFilter;
use crate::{WebClient, js_error_with_context};
>>>>>>> 70273c0d

#[wasm_bindgen]
impl WebClient {
    #[wasm_bindgen(js_name = "getInputNotes")]
    pub async fn get_input_notes(
        &mut self,
        filter: NoteFilter,
    ) -> Result<Vec<InputNoteRecord>, JsValue> {
        if let Some(client) = self.get_mut_inner() {
            let result = client
                .get_input_notes(filter.into())
                .await
                .map_err(|err| js_error_with_context(err, "failed to get input notes"))?;
            Ok(result.into_iter().map(Into::into).collect())
        } else {
            Err(JsValue::from_str("Client not initialized"))
        }
    }

    #[wasm_bindgen(js_name = "getInputNote")]
    pub async fn get_input_note(
        &mut self,
        note_id: String,
    ) -> Result<Option<InputNoteRecord>, JsValue> {
        if let Some(client) = self.get_mut_inner() {
            let note_id: NoteId = Word::try_from(note_id)
                .map_err(|err| js_error_with_context(err, "failed to parse input note id"))?
                .into();
            let result = client
                .get_input_note(note_id)
                .await
                .map_err(|err| js_error_with_context(err, "failed to get input note"))?;

            Ok(result.map(Into::into))
        } else {
            Err(JsValue::from_str("Client not initialized"))
        }
    }

    #[wasm_bindgen(js_name = "getOutputNotes")]
    pub async fn get_output_notes(&mut self, filter: NoteFilter) -> Result<JsValue, JsValue> {
        if let Some(client) = self.get_mut_inner() {
            let notes: Vec<OutputNoteRecord> = client
                .get_output_notes(filter.into())
                .await
                .map_err(|err| js_error_with_context(err, "failed to get output notes"))?;
            let note_ids = notes.iter().map(|note| note.id().to_string()).collect::<Vec<String>>();

            serde_wasm_bindgen::to_value(&note_ids).map_err(|e| JsValue::from_str(&e.to_string()))
        } else {
            Err(JsValue::from_str("Client not initialized"))
        }
    }

    #[wasm_bindgen(js_name = "getOutputNote")]
    pub async fn get_output_note(&mut self, note_id: String) -> Result<JsValue, JsValue> {
        if let Some(client) = self.get_mut_inner() {
            let note_id: NoteId = Word::try_from(note_id)
                .map_err(|err| js_error_with_context(err, "failed to parse output note id"))?
                .into();
            let note: OutputNoteRecord = client
                .get_output_note(note_id)
                .await
                .map_err(|err| js_error_with_context(err, "failed to get output note"))?
                .ok_or_else(|| JsValue::from_str("Note not found"))?;

            serde_wasm_bindgen::to_value(&note.id().to_string())
                .map_err(|e| JsValue::from_str(&e.to_string()))
        } else {
            Err(JsValue::from_str("Client not initialized"))
        }
    }

    #[wasm_bindgen(js_name = "compileNoteScript")]
    pub fn compile_note_script(&mut self, script: &str) -> Result<NoteScript, JsValue> {
        if let Some(client) = self.get_mut_inner() {
            let native_note_script: NativeNoteScript = client
                .script_builder()
                .compile_note_script(script)
                .map_err(|err| js_error_with_context(err, "failed to compile note script"))?;

            Ok(native_note_script.into())
        } else {
            Err(JsValue::from_str("Client not initialized"))
        }
    }

    #[wasm_bindgen(js_name = "getConsumableNotes")]
    pub async fn get_consumable_notes(
        &mut self,
        account_id: Option<AccountId>,
    ) -> Result<Vec<ConsumableNoteRecord>, JsValue> {
        if let Some(client) = self.get_mut_inner() {
            let native_account_id = account_id.map(Into::into);
            let result = Box::pin(client.get_consumable_notes(native_account_id))
                .await
                .map_err(|err| js_error_with_context(err, "failed to get consumable notes"))?;

            Ok(result.into_iter().map(Into::into).collect())
        } else {
            Err(JsValue::from_str("Client not initialized"))
        }
    }

    #[wasm_bindgen(js_name = "checkNoteCommitedByNoteId")]
    pub async fn check_note_commited_by_note_id(
        &mut self,
        id: NoteIdModel
    ) -> Result<bool, JsValue> {
        if let Some(client) = self.get_mut_inner() {
            let result = client
                .get_note_inclusion_proof(id.into())
                .await
                .map_err(|err| js_error_with_context(err, "failed to get note inclusion proof"))?;

            match result {
                Some(_) => Ok(true),
                None => Ok(false),
            }
        } else {
            Err(JsValue::from_str("Client not initialized"))
        }
    }

    #[wasm_bindgen(js_name = "exportNoteWithInclusionProof")]
    pub async fn export_note_with_inclusion_proof(
        &mut self,
        note: Note
    ) -> Result<Vec<u8>, JsValue> {
        if let Some(client) = self.get_mut_inner() {
            let proof = client
                .get_note_inclusion_proof(note.clone().id().into())
                .await
                .map_err(|err| js_error_with_context(err, "failed to get note inclusion proof"))?;

            if let Some(proof) = proof {
                let file = NoteFile::NoteWithProof(
                        note.into(),
                        proof
                    );

                Ok(file.to_bytes())
            } else {
                Err(JsValue::from_str("Note not commited"))
            }

        } else {
            Err(JsValue::from_str("Client not initialized"))
        }
    }
}

#[wasm_bindgen(js_name = "readNoteScriptFromBytes")]
pub fn read_note_script_from_bytes(
    script_bytes: &[u8],
) -> Result<NoteScript, JsValue> {
    let program = Program::read_from_bytes(script_bytes)
        .map_err(|err| js_error_with_context(err, "failed to deserialize masb bytes"))?;

    let native_note_script = NativeNoteScript::new(program);

    Ok(native_note_script.into())
}<|MERGE_RESOLUTION|>--- conflicted
+++ resolved
@@ -1,25 +1,5 @@
 use miden_client::Word;
 use miden_client::store::OutputNoteRecord;
-<<<<<<< HEAD
-use miden_objects::{
-    Digest,
-    note::{NoteId, NoteScript as NativeNoteScript},
-};
-use miden_objects::note::NoteFile;
-use miden_objects::utils::{Deserializable, Serializable};
-use miden_objects::vm::Program;
-use wasm_bindgen::prelude::*;
-
-use super::models::note_script::NoteScript;
-use crate::{
-    WebClient, js_error_with_context,
-    models::{
-        account_id::AccountId, consumable_note_record::ConsumableNoteRecord,
-        input_note_record::InputNoteRecord, note_filter::NoteFilter, note_id::NoteId as NoteIdModel
-    },
-};
-use crate::models::note::Note;
-=======
 use miden_objects::note::{NoteId, NoteScript as NativeNoteScript};
 use wasm_bindgen::prelude::*;
 
@@ -29,7 +9,6 @@
 use crate::models::input_note_record::InputNoteRecord;
 use crate::models::note_filter::NoteFilter;
 use crate::{WebClient, js_error_with_context};
->>>>>>> 70273c0d
 
 #[wasm_bindgen]
 impl WebClient {
