--- conflicted
+++ resolved
@@ -1,6 +1,5 @@
 # Changelog
 
-<<<<<<< HEAD
 ## 0.8.0 (TBD)
 
 ### Features
@@ -36,11 +35,11 @@
 * Fixed Web Keystore (#779).
 * [BREAKING] Changed Snake Case Variables to Camel Case in JS/TS Files (#767).
 * Fixed case where the `CheckNullifiersByPrefix` response contained nullifiers after the client's sync height (#784).
-=======
+
+
 ## 0.7.3 (TBD)
 
 * Web client: Exposed `assets` iterator for `AssetVault` (#783)
->>>>>>> 50f47e65
 
 ## 0.7.2 (2025-03-05) -  `miden-client-web` and `miden-client` crates
 
