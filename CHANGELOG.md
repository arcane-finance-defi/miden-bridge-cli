--- conflicted
+++ resolved
@@ -1,12 +1,9 @@
 # Changelog
 
-<<<<<<< HEAD
 ## 0.11.0 (TBD)
 
 - [BREAKING] Incremented MSRV to 1.88.
 
-## 0.10.0 (TBD)
-=======
 ## 0.10.0 (2025-07-12)
 
 ### Features
@@ -15,7 +12,6 @@
 * Exposed `bech32` account IDs in Web Client (#978).
 * Added transaction script argument support to `TransactionRequest` (#1017).
 * [BREAKING] Added support for timelock P2IDE notes (#1020).
->>>>>>> a39349a7
 
 ### Changes
 
