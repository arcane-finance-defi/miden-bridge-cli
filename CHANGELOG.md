--- conflicted
+++ resolved
@@ -1,6 +1,5 @@
 # Changelog
 
-<<<<<<< HEAD
 ## 0.11.0 (TBD)
 
 * [BREAKING] Incremented MSRV to 1.88.
@@ -13,13 +12,10 @@
 
 * Added Ability to Convert Word to U64 Array and Felt Array in Web Client (#1041).
 * Added `TokenSymbol` Type to Web Client (#1046).
-=======
+
 ## 0.10.1 (2025-07-26)
 
-### Fixes
-
 * Avoid passing unneeded nodes to `PartialMmr::from_parts` (#1081).
->>>>>>> c107cbed
 
 ## 0.10.0 (2025-07-12)
 
