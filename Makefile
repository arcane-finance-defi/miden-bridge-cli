--- conflicted
+++ resolved
@@ -124,11 +124,7 @@
 
 .PHONY: build-prover
 build-prover: update-prover-branch ## Build the prover binary with specified features
-<<<<<<< HEAD
-	cd $(PROVER_DIR) && cargo update && cargo build --bin miden-proving-service --locked $(PROVER_FEATURES_TESTING) --release
-=======
 	cd $(PROVER_DIR) && cargo build -p miden-proving-service --locked --release
->>>>>>> 7f04309b
 
 .PHONY: start-prover
 start-prover: ## Run prover. This requires the base repo to be present at `miden-base`
