--- conflicted
+++ resolved
@@ -5,18 +5,11 @@
 use clap::Parser;
 use tracing::info;
 
-<<<<<<< HEAD
-use crate::{
-    CLIENT_CONFIG_FILE_NAME,
-    config::{CliConfig, CliEndpoint, Network},
-    errors::CliError,
-};
-use miden_client::consts::MIXER_DEFAULT_URL;
-=======
 use crate::CLIENT_CONFIG_FILE_NAME;
 use crate::config::{CliConfig, CliEndpoint, Network};
 use crate::errors::CliError;
->>>>>>> 70273c0d
+
+use miden_client::consts::MIXER_DEFAULT_URL;
 
 /// Contains the account component template file generated on build.rs, corresponding to the basic
 /// wallet component.
