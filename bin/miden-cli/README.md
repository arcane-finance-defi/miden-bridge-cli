--- conflicted
+++ resolved
@@ -11,26 +11,15 @@
 You can either build from source with:
 
 ```bash
-<<<<<<< HEAD
-cargo build --release
+cargo build --release --locked
 ```
 
 Once the binary is built, you can find it on `./target/release/miden-client`.
-=======
-cargo build --release --locked
-```
-
-Once the binary is built, you can find it on `./target/release/miden`.
->>>>>>> 02dff391
 
 Or you can install the CLI from crates.io with:
 
 ```bash
-<<<<<<< HEAD
-cargo install miden-client-cli
-=======
-cargo install miden-cli --locked
->>>>>>> 02dff391
+cargo install miden-client-cli --locked
 ```
 
 These actions can also be executed when inside the repository via the Makefile with `make build` or `make install`.
