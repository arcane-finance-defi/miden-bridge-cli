In this section, we show you how to create a new local Miden account and how to receive funds from the public Miden faucet website.

## Configure the Miden client

The Miden client facilitates interaction with the Miden rollup and provides a way to execute and prove transactions.

> **Tip**
> Check the [Miden client documentation](https://0xMiden.github.io/miden-docs/miden-client/cli-reference.html) for more information.

1. If you haven't already done so as part of another tutorial, open your terminal and create a new directory to store the Miden client.

    ```sh
    mkdir miden-client
    cd miden-client
    ```

2. Install the Miden client.

      ```shell
<<<<<<< HEAD
      cargo install miden-client-cli
=======
      cargo install miden-cli --locked
>>>>>>> 02dff391
      ```
      You can now use the `miden-client --version` command, and you should see `Miden 0.9.0`.

3. Initialize the client. This creates the `miden-client.toml` file.

      ```shell
      miden-client init --network testnet # Creates a miden-client.toml configured with the testnet node's IP
      ```

## Create a new Miden account

1. Create a new account of type `mutable` using the following command:

      ```shell
      miden-client new-wallet --mutable
      ```

2. List all created accounts by running the following command:

      ```shell
      miden-client account -l
      ```
      You should see something like this:

      ![Result of listing miden accounts](../img/get-started/miden-account-list.png)

Save the account ID for a future step.

## Request tokens from the public faucet

1. To request funds from the faucet navigate to the following website: [Miden faucet website](https://faucet.testnet.miden.io/).

2. Copy the **Account ID** printed by the `miden account -l` command in the previous step. Feel free to change the amount of tokens to issue.

3. Paste this ID into the **Request test tokens** input field on the faucet website and click **Send Private Note**.

> **Tip**
> You can also click **Send Public Note**. If you do this, the note's details will be public and you will not need to download and import it, so you can skip to [Sync the client](#sync-the-client).

4. After a few seconds your browser should download - or prompt you to download - a file called `note.mno` (mno = Miden note). It contains the funds the faucet sent to your address.

5. Save this file on your computer, you will need it for the next step.

## Import the note into the Miden client

1. Import the private note that you have received using the following commands:

      ```shell
      miden-client import <path-to-note>/note.mno
      ```

2. You should see something like this:

      ```sh
      Successfully imported note 0x0ff340133840d35e95e0dc2e62c88ed75ab2e383dc6673ce0341bd486fed8cb6
      ```

3. Now that the note has been successfully imported, you can view the note's information using the following command:

      ```shell
      miden-client notes
      ```

4. You should see something like this:

      ![Result of viewing miden notes](../img/get-started/note-view.png)

> **Tip**: The importance of syncing
> - As you can see, the note is listed as `Expected`.
> - This is because you have received a private note but have not yet synced your view of the rollup to check that the note is the result of a valid transaction.
> - Hence, before consuming the note we will need to update our view of the rollup by syncing.
> - Many users could have received the same private note, but only one user can consume the note in a transaction that gets verified by the Miden operator.

### Sync the client

Do this periodically to keep informed about any updates on the node by running the `sync` command:

```shell
miden-client sync
```

You will see something like this as output:

```sh
State synced to block 179672
New public notes: 0
Committed notes: 1
Tracked notes consumed: 0
Tracked accounts updated: 0
Locked accounts: 0
Commited transactions: 0
```

## Consume the note & receive the funds

1. Now that we have synced the client, the input-note imported from the faucet should have a `Committed` status, confirming it exists at the rollup level:

      ```shell
      miden-client notes
      ```

2. You should see something like this:

      ![Viewing commit height info](../img/get-started/commit-height.png)

3. Find your account and note id by listing both `accounts` and `notes`:

      ```shell
      miden-client account
      miden-client notes
      ```

4. Consume the note and add the funds from its vault to our account using the following command:

      ```shell
      miden-client consume-notes --account <Account-Id> <Note-Id>
      ```

5. You should see a confirmation message like this:

      ![Transaction confirmation message](../img/get-started/transaction-confirmation.png)

6. After confirming you can view the new note status by running the following command:

      ```shell
      miden-client notes
      ```

7. You should see something like this:

      ![Viewing process info](../img/get-started/processing-note.png)

8. The note is `Processing`. This means that the proof of the transaction was sent, but there is no network confirmation yet. You can update your view of the rollup by syncing again:

      ```shell
      miden-client sync
      ```

9. After syncing, you should have received confirmation of the consumed note. You should see the note as `Consumed` after listing the notes:

      ```shell
      miden-client notes
      ```

      ![Viewing consumed note](../img/get-started/consumed-note.png)


  Amazing! You just have created a client-side zero-knowledge proof locally on your machine and submitted it to the Miden rollup.

> **Tip**
> You only need to copy the top line of characters of the Note ID.

## View confirmations

5. View your updated account's vault containing the tokens sent by the faucet by running the following command:

      ```shell
      miden-client account --show <Account-Id>
      ```

6. You should now see your accounts vault containing the funds sent by the faucet.

      ![Viewing account vault with funds](../img/get-started/view-account-vault.png)

## Congratulations!

You have successfully configured and used the Miden client to interact with a Miden rollup and faucet.

You have performed basic Miden rollup operations like submitting proofs of transactions, generating and consuming notes.

For more information on the Miden client, refer to the [Miden client documentation](https://0xMiden.github.io/miden-docs/miden-client/index.html).

## Debugging tips (clear state and folder)

- Need a fresh start? All state is maintained in `store.sqlite3`, located in the directory defined in the `miden-client.toml` file. If you want to clear all state, delete this file. It recreates on any command execution.

- Getting an error? Only execute the `miden-client` command in the folder where your `miden-client.toml` is located.<|MERGE_RESOLUTION|>--- conflicted
+++ resolved
@@ -17,11 +17,7 @@
 2. Install the Miden client.
 
       ```shell
-<<<<<<< HEAD
-      cargo install miden-client-cli
-=======
-      cargo install miden-cli --locked
->>>>>>> 02dff391
+      cargo install miden-client-cli --locked
       ```
       You can now use the `miden-client --version` command, and you should see `Miden 0.9.0`.
 
